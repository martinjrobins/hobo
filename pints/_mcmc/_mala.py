#
# Metropolis-adjusted Langevin algorithm
#
# This file is part of PINTS (https://github.com/pints-team/pints/) which is
# released under the BSD 3-clause license. See accompanying LICENSE.md for
# copyright notice and full license details.
#
from __future__ import absolute_import, division
from __future__ import print_function, unicode_literals
import pints
import numpy as np
import scipy.stats


class MALAMCMC(pints.SingleChainMCMC):
    r"""
    Metropolis-Adjusted Langevin Algorithm (MALA), an MCMC sampler as described
    in [1]_.

    This method involves simulating Langevin diffusion such that the solution
    to the time evolution equation (the Fokker-Planck PDE) is a stationary
    distribution that equals the target density (in Bayesian problems, the
    posterior distribution). The stochastic differential equation (SDE) given
    below ensures that if :math:`u(\theta, 0) = \pi(\theta)`,
    then :math:`\partial u / \partial t = 0`,

    .. math::
        \mathrm{d}\Theta_t = 1/2 \nabla \; \text{log} \pi(\Theta_t)
            \mathrm{d}t + \mathrm{d}W_t

    where :math:`\pi(\theta)` is the target density and :math:`W` is
    a standard multivariate Wiener process.

    In general, the above SDE cannot be solved exactly and the below
    first-order Euler discretisation is used instead,

    .. math::
        \theta^* = \theta_t + \epsilon^2 1/2 \nabla \;
            \text{log} \pi(\theta_t) + \epsilon z

    where :math:`z \sim \mathcal{N}(0, I)` resulting in a mean
    :math:`\mu(\theta^*) = \theta_t + \epsilon^2 1/2 \nabla \;
    \text{log} \pi(\theta_t)`.

    To correct for first-order integration error that is introduced from
    discretisation, a Metropolis-Hastings acceptance probability is calculated
    after a step,

    .. math::
        \alpha = \frac{\pi(\theta^*)q(\theta_t|\theta^*)}{\pi(\theta^*)
            q(\theta^*|\theta_t)}

    where :math:`q(\theta_2|\theta_1) =
    \mathcal{N}(\theta_2|\mu(\theta_1), \epsilon I)` and
    :math:`\theta^*` is accepted with probability
    :math:`\text{min}(1, \alpha)`.

    Here we consider a slight variant of the above method discussed in [1]_,
    which is to use a preconditioning matrix :math:`M` to allow differing
    degrees of freedom in each dimension.

    .. math::
        \theta^* = \theta_t + \epsilon'^2 1/2 \nabla \;
            \text{log} \pi(\theta_t) + \epsilon' z

    leading to :math:`q(\theta_2|\theta_1) =
    \mathcal{N}(\theta_2|\mu(\theta_1), \epsilon')`.

    where :math:`\epsilon' = \epsilon \sqrt{M}` is given by the initial value
    of ``sigma0``.

    Extends :class:`SingleChainMCMC`.

    References
    ----------
    .. [1] Girolami, M. and Calderhead, B., 2011. Riemann manifold langevin and
           hamiltonian monte carlo methods. Journal of the Royal Statistical
           Society: Series B (Statistical Methodology), 73(2), pp.123-214.
           https://doi.org/10.1111/j.1467-9868.2010.00765.x
    """

    def __init__(self, x0, sigma0=None):
        super(MALAMCMC, self).__init__(x0, sigma0)

        # Set initial state
        self._running = False

        # Current point and proposed point
        self._current = None
        self._current_log_pdf = None
        self._current_gradient = None
        self._proposed = None

        # hyper parameters
        self._epsilon = None
        self._step_size = 0.2
        self._scale_vector = np.diag(self._sigma0)

        # Acceptance rate monitoring
        self._iterations = 0
        self._acceptance = 0

        # Step size
        self._forward_mu = None
        self._backward_mu = None
        self._forward_q = None
        self._backward_q = None

        # initialise step size
        self.set_epsilon()

    def acceptance_rate(self):
        """
        Returns the current (measured) acceptance rate.
        """
        return self._acceptance

    def ask(self):
        """ See :meth:`SingleChainMCMC.ask()`. """
        # Initialise on first call
        if not self._running:
            self._initialise()

        if self._ready_for_tell:
            raise RuntimeError('Ask() called when expecting call to tell().')

        # Propose new point
        if self._proposed is None:

            self._forward_mu = self._current + (self._epsilon**2 / 2.0) * (
                self._current_gradient)

            self._proposed = np.random.multivariate_normal(
                self._forward_mu,
                self._epsilon**2 * np.diag(np.ones(self._n_parameters)))

            self._forward_q = scipy.stats.multivariate_normal.logpdf(
                self._proposed, self._forward_mu,
                self._epsilon**2 * np.diag(np.ones(self._n_parameters))
            )

            # Set as read-only
            self._proposed.setflags(write=False)

        self._ready_for_tell = True

        # Return proposed point
        return self._proposed

    def current_log_pdf(self):
        """ See :meth:`SingleChainMCMC.current_log_pdf()`. """
        return self._current_log_pdf

    def epsilon(self):
        """
        Returns ``epsilon`` which is the effective step size used in proposals.
        """
        return self._epsilon

    def _initialise(self):
        """
        Initialises the routine before the first iteration.
        """
        if self._running:
            raise RuntimeError('Already initialised.')

        # Propose x0 as first point
        self._current = None
        self._current_log_pdf = None
        self._proposed = self._x0

        # Update sampler state
        self._running = True

    def _log_init(self, logger):
        """ See :meth:`Loggable._log_init()`. """
        logger.add_float('Accept.')

    def _log_write(self, logger):
        """ See :meth:`Loggable._log_write()`. """
        logger.log(self._acceptance)

    def name(self):
        """ See :meth:`pints.MCMCSampler.name()`. """
        return 'Metropolis-Adjusted Langevin Algorithm (MALA)'

    def needs_sensitivities(self):
        """ See :meth:`pints.MCMCSampler.needs_sensitivities()`. """
        return True

    def n_hyper_parameters(self):
        """ See :meth:`TunableMethod.n_hyper_parameters()`. """
        return 1

    def set_epsilon(self, epsilon=None):
        """
        Sets epsilon, which is the effective step size used in proposals.
        If epsilon not specified, then ``epsilon = 0.2 * diag(sigma0)``
        will be used.
        """
        if epsilon is None:
            self._epsilon = self._step_size * self._scale_vector
        else:
            a = np.atleast_1d(epsilon)
            if not len(a) == self._n_parameters:
                raise ValueError('Dimensions of epsilon must be same as ' +
                                 'number of parameters.')
            for element in epsilon:
                if element <= 0:
                    raise ValueError('Elements of epsilon must exceed 0.')
            self._epsilon = np.array(epsilon)

    def set_hyper_parameters(self, x):
        """
<<<<<<< HEAD
        return self._acceptance

    def ask(self):
        """ See :meth:`SingleChainMCMC.ask()`. """
        # Initialise on first call
        if not self._running:
            self._initialise()

        # Propose new point
        if self._proposed is None:

            self._forward_mu = self._current + (self._epsilon**2 / 2.0) * (
                self._current_gradient)

            self._proposed = np.random.multivariate_normal(
                self._forward_mu,
                self._epsilon**2 * np.diag(np.ones(self._n_parameters)))

            self._forward_q = scipy.stats.multivariate_normal.logpdf(
                self._proposed, self._forward_mu,
                self._epsilon**2 * np.diag(np.ones(self._n_parameters))
            )

            # Set as read-only
            self._proposed.setflags(write=False)

        # Return proposed point
        return self._proposed
=======
        The hyper-parameter vector is ``[epsilon]``.

        The effective step size (``epsilon``) is ``step_size * scale_vector``.

        See :meth:`TunableMethod.set_hyper_parameters()`.
        """
        self.set_epsilon(x[0])
>>>>>>> a6a1a39c

    def tell(self, reply):
        """ See :meth:`pints.SingleChainMCMC.tell()`. """

        # Check if we had a proposal
        if self._proposed is None:
            raise RuntimeError('Tell called before proposal was set.')

        # Unpack reply
        fx, log_gradient = reply

        # Check reply, copy gradient
        fx = float(fx)
        log_gradient = pints.vector(log_gradient)
        assert(log_gradient.shape == (self._n_parameters, ))

        # First point?
        if self._current is None:
            if not np.isfinite(fx):
                raise ValueError(
                    'Initial point for MCMC must have finite log_pdf.')

            # Accept
            self._current = self._proposed
            self._current_log_pdf = fx
            self._current_gradient = log_gradient

            # Increase iteration count
            self._iterations += 1

            # Clear proposal
            self._proposed = None

            # Return first point for chain
            return self._current

        # Calculate alpha
        proposed_gradient = log_gradient
        self._backward_mu = self._proposed + (
            0.5 * self._epsilon**2 * proposed_gradient)
        self._backward_q = scipy.stats.multivariate_normal.logpdf(
            self._current, self._backward_mu,
            self._epsilon**2 * (np.diag(np.ones(self._n_parameters))))
        alpha = fx + self._backward_q - (
            self._current_log_pdf + self._forward_q)

        # Check if the proposed point can be accepted
        accepted = 0
        if np.isfinite(fx):
            u = np.log(np.random.uniform(0, 1))
            if alpha > u:
                accepted = 1
                self._current = self._proposed
                self._current_log_pdf = fx
                self._current_gradient = log_gradient

        # Clear proposal
        self._proposed = None

        # Update acceptance rate (only used for output!)
        self._acceptance = ((self._iterations * self._acceptance + accepted) /
                            (self._iterations + 1))

        # Increase iteration count
        self._iterations += 1

        # Return new point for chain
        return self._current<|MERGE_RESOLUTION|>--- conflicted
+++ resolved
@@ -114,7 +114,7 @@
         Returns the current (measured) acceptance rate.
         """
         return self._acceptance
-
+ 
     def ask(self):
         """ See :meth:`SingleChainMCMC.ask()`. """
         # Initialise on first call
@@ -212,36 +212,6 @@
 
     def set_hyper_parameters(self, x):
         """
-<<<<<<< HEAD
-        return self._acceptance
-
-    def ask(self):
-        """ See :meth:`SingleChainMCMC.ask()`. """
-        # Initialise on first call
-        if not self._running:
-            self._initialise()
-
-        # Propose new point
-        if self._proposed is None:
-
-            self._forward_mu = self._current + (self._epsilon**2 / 2.0) * (
-                self._current_gradient)
-
-            self._proposed = np.random.multivariate_normal(
-                self._forward_mu,
-                self._epsilon**2 * np.diag(np.ones(self._n_parameters)))
-
-            self._forward_q = scipy.stats.multivariate_normal.logpdf(
-                self._proposed, self._forward_mu,
-                self._epsilon**2 * np.diag(np.ones(self._n_parameters))
-            )
-
-            # Set as read-only
-            self._proposed.setflags(write=False)
-
-        # Return proposed point
-        return self._proposed
-=======
         The hyper-parameter vector is ``[epsilon]``.
 
         The effective step size (``epsilon``) is ``step_size * scale_vector``.
@@ -249,7 +219,6 @@
         See :meth:`TunableMethod.set_hyper_parameters()`.
         """
         self.set_epsilon(x[0])
->>>>>>> a6a1a39c
 
     def tell(self, reply):
         """ See :meth:`pints.SingleChainMCMC.tell()`. """
